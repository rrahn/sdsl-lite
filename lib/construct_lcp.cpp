// Copyright (c) 2016, the SDSL Project Authors.  All rights reserved.
// Please see the AUTHORS file for details.  Use of this source code is governed
// by a BSD license that can be found in the LICENSE file.

#include "sdsl/construct_lcp.hpp"
#include "sdsl/construct.hpp"
#include <stdexcept>
#include <algorithm>

namespace sdsl {

void construct_lcp_semi_extern_PHI(cache_config& config)
{
	typedef int_vector<>::size_type size_type;
	int_vector_buffer<>				sa_buf(cache_file_name(conf::KEY_SA, config));
	size_type						n = sa_buf.size();
	if (1 == n) {
		int_vector<> lcp(1, 0);
		store_to_cache(lcp, conf::KEY_LCP, config);
		return;
	}
	const uint8_t  log_q = 6; // => q=64
	const uint32_t q	 = 1 << log_q;
	const uint64_t modq  = bits::lo_set[log_q];

	// n-1 is the maximum entry in SA
	int_vector<64> plcp((n - 1 + q) >> log_q);

	for (size_type i = 0, sai_1 = 0; i < n; ++i) { // we can start at i=0. if SA[i]%q==0
		// we set PHI[(SA[i]=n-1)%q]=0, since T[0]!=T[n-1]
		size_type sai = sa_buf[i];
		if ((sai & modq) == 0) {
			if ((sai >> log_q) >= plcp.size()) {
				//                    std::cerr<<"sai="<<sai<<" log_q="<<log_q<<" sai>>log_q="<<(sai>>log_q)<<" "<<sai_1<<std::endl;
				//                    std::cerr<<"n="<<n<<" "<<" plcp.size()="<<plcp.size();
			}
			plcp[sai >> log_q] = sai_1;
		}
		sai_1 = sai;
	}

	int_vector<8> text;
	load_from_cache(text, conf::KEY_TEXT, config);

	for (size_type i = 0, j, k, l = 0; i < plcp.size(); ++i) {
		j = i << log_q; // j=i*q
		k = plcp[i];
		while (text[j + l] == text[k + l])
			++l;
		plcp[i] = l;
		if (l >= q) {
			l -= q;
		} else {
			l = 0;
		}
	}

	size_type buffer_size = 4000000; // buffer_size is a multiple of 8!
	sa_buf.buffersize(buffer_size);
	int_vector_buffer<> lcp_out_buf(cache_file_name(conf::KEY_LCP, config),
									std::ios::out,
									buffer_size,
									sa_buf.width()); // open buffer for plcp

	for (size_type i = 0, sai_1 = 0, l = 0, sai = 0, iq = 0; i < n; ++i) {
		/*size_type*/ sai = sa_buf[i];
		//				std::cerr<<"i="<<i<<" sai="<<sai<<std::endl;
		if ((sai & modq) == 0) { // we have already worked the value out ;)
			lcp_out_buf[i] = l = plcp[sai >> log_q];
		} else {
			/*size_type*/ iq = sai & bits::lo_unset[log_q];
			l				 = plcp[sai >> log_q];
			if (l > (sai - iq))
				l -= (sai - iq);
			else
				l = 0;
			while (text[sai + l] == text[sai_1 + l])
				++l;
			lcp_out_buf[i] = l;
		}
#ifdef CHECK_LCP
		size_type j = 0;
		for (j = 0; j < l; ++j) {
			if (text[sai + j] != text[sai_1 + j]) {
				std::cout << "lcp[" << i << "]=" << l << " is two big! " << j << " is right!"
						  << " sai=" << sai << std::endl;
				if ((sai & modq) != 0)
					std::cout << " plcp[sai>>log_q]=" << plcp[sai >> log_q]
							  << " sai-iq=" << sai - iq << " sai=" << sai << " sai-iq=" << sai - iq
							  << std::endl;
				break;
			}
		}
#endif
		sai_1 = sai;
	}
	lcp_out_buf.close();
	register_cache_file(conf::KEY_LCP, config);
	return;
}

void construct_lcp_go(cache_config& config)
{
	typedef int_vector<>::size_type size_type;
#ifdef STUDY_INFORMATIONS
	size_type racs	= 0; // random accesses to the text
	size_type matches = 0;
	size_type comps2  = 0; // comparisons the second phase
#endif
	int_vector<8> text;
	load_from_cache(text, conf::KEY_TEXT, config);
	int_vector_buffer<> sa_buf(
	cache_file_name(conf::KEY_SA, config)); // initialize buffer for suffix array
	const size_type n = sa_buf.size();
	const size_type m =
	254; // LCP[i] == m+1 corresp. to LCP[i]>= m+1; LCP[i] <= m corresp. to LCP[i] was calculated

	if (1 == n) {
		int_vector<> lcp(1, 0);
		store_to_cache(lcp, conf::KEY_LCP, config);
		return;
	}

	size_type cnt_c[257]		   = {0}; // counter for each character in the text
	size_type cnt_cc[257]		   = {0}; // prefix sum of the counter cnt_c
	size_type cnt_cc2[257]		   = {0}; //
	size_type omitted_c[257]	   = {0}; // counts the omitted occurrences for the second phase
	size_type prev_occ_in_bwt[256] = {
	0}; // position of the previous occurrence of each character c in the bwt
	for (size_type i			= 0; i < 256; ++i)
		prev_occ_in_bwt[i]		= (size_type)-1; // initialize the array with -1
	unsigned char alphabet[257] = {0};
	uint8_t		  sigma			= 0;

	tLI		  m_list[2][256];
	size_type m_char_count[2] = {0};
	uint8_t   m_chars[2][256] = {{0}, {0}};

	size_type nn = 0; // n' for phase 2
	// phase 1: calculate lcp_sml;  memory consumption: 2n bytes (lcp_sml=n bytes, text=n bytes)
	{

		int_vector<8> lcp_sml(n,
							  0); // initialize array for small values of first phase; note lcp[0]=0
		size_type done_cnt = 0;

		for (size_type i = 0; i < n; ++i) { // initialize cnt_c
			++cnt_c[text[i] + 1];
		}
		for (int i = 1; i < 257; ++i) { // calculate sigma and initailize cnt_cc
			if (cnt_c[i] > 0) {
				alphabet[sigma++] = (unsigned char)(i - 1);
			}
			cnt_cc[i] = cnt_c[i] + cnt_cc[i - 1];
		}
		alphabet[sigma] = '\0';
		{
			int_vector_buffer<8> bwt_buf(
			cache_file_name(conf::KEY_BWT, config)); // initialize buffer of bwt
			size_type sai_1			  = sa_buf[0];   // store value of sa[i-1]
			uint8_t   bwti_1		  = bwt_buf[0];  // store value of BWT[i-1]
			lcp_sml[cnt_cc[bwti_1]++] = 0;			 // lcp_sml[ LF[0] ] = 0
			prev_occ_in_bwt[bwti_1]   = 0;			 // init previous occurence of character BWT[0]
			++omitted_c[alphabet[0]];				 //

			int_vector<64> rmq_stack(
			2 * (m + 10)); // initialize stack for m+10 elements representing (position, value)
			rmq_stack[0]	  = 0;
			rmq_stack[1]	  = 0; // first element (-1, -1)
			rmq_stack[2]	  = 1;
			rmq_stack[3]	  = 0; // second element (0, -1)
			size_type rmq_end = 3; // index of the value of the topmost element

			const size_type m_mod2  = m % 2;
			uint8_t			cur_c   = alphabet[1];
			size_type		big_val = 0;
			for (size_type i = 1, sai, cur_c_idx = 1, cur_c_cnt = cnt_c[alphabet[1] + 1]; i < n;
				 ++i, --cur_c_cnt) {
				uint8_t bwti = bwt_buf[i];
				sai			 = sa_buf[i];
				size_type lf = cnt_cc[bwti];
				if (
				!cur_c_cnt) { // cur_c_cnt==0, if there is no more occurence of the current character
					if (cur_c_cnt < sigma) {
						cur_c_cnt = cnt_c[(cur_c = alphabet[++cur_c_idx]) + 1];
					}
				}
				size_type l = 0;
				if (
				i >=
				cnt_cc
				[cur_c]) { // if the current lcp entry is not already done   TODO: schleife von i bis cnt_cc[cur_c]
					if (bwti == bwti_1 and lf < i) {		   // BWT[i]==BWT[i-1]
						l = lcp_sml[lf] ? lcp_sml[lf] - 1 : 0; // l = LCP[LF[i]]-1; l < m+1
						if (
						l ==
						m) { // if LCP[LF[i]] == m+1; otherwise LCP[LF[i]] < m+1  the result is correct
							l += (text[sai_1 + m] == text[sai + m]);
#ifdef STUDY_INFORMATIONS
							if ((sai_1 ^ sai) >> 6) // if i and phii are in the same cache line
								++racs;
#endif
						}
						lcp_sml[i] = l;
						++done_cnt;
					} else { // BWT[i] != BWT[i-1] or LF[i] > i
						if (lf < i) l = lcp_sml[lf] ? lcp_sml[lf] - 1 : 0;
#ifdef STUDY_INFORMATIONS
						if ((sai_1 ^ sai) >> 6) // if i and phii are in the same cache line
							++racs;
#endif
						while (text[sai_1 + l] == text[sai + l] and l < m + 1) {
							++l;
#ifdef STUDY_INFORMATIONS
							++matches;
#endif
						}
						lcp_sml[i] = l;
					}
				} else {			// if already done
					l = lcp_sml[i]; // load LCP value
				}
				if (l > m) {
					++big_val;
					if (i > 10000 and i < 10500 and
						big_val > 3000) { // if most of the values are big: switch to PHI algorithm
						util::clear(text);
						util::clear(lcp_sml);
						construct_lcp_PHI<8>(config);
						return;
					}
				}
				// invariant: l <= m+1
				// begin update rmq_stack
				size_type x = l + 1;
				size_type j = rmq_end;
				while (x <= rmq_stack[j])
					j -= 2;				// pop all elements with value >= l
				rmq_stack[++j] = i + 1; // push position i
				rmq_stack[++j] = x;		// push value	l
				rmq_end		   = j;		// update index of the value of the topmost element
				if (lf > i) { // if LF[i] > i, we can calculate LCP[LF[i]] in constant time with rmq
					++done_cnt;
					// rmq query for lcp-values in the interval I=[prev_occ_in_bwt[BWT[i]]+1..i]
					// rmq is linear in the stack size; can also be implemented with binary search on the stack
					size_type x_pos = prev_occ_in_bwt[bwti] + 2;
					j				= rmq_end - 3;
					while (x_pos <= rmq_stack[j])
						j -= 2; //  search smallest value in the interval I
					lcp_sml[lf] =
					rmq_stack[j + 3] -
					(rmq_stack[j + 3] == m + 2); // if lcp-value equals m+1, we subtract 1
				}
				if (l >= m) {
					if (l == m)
						push_front_m_index(
						nn, cur_c, m_list[m_mod2], m_chars[m_mod2], m_char_count[m_mod2]);
					++nn;
				} else
					++omitted_c[cur_c];

				prev_occ_in_bwt[bwti] =
				i;				// update previous position information for character BWT[i]
				++cnt_cc[bwti]; // update counter and therefore the LF information
				sai_1  = sai;   // update SA[i-1]
				bwti_1 = bwti;  // update BWT[i-1]
			}
		}
		util::clear(text);

		if (
		n > 1000 and
		nn >
		5 *
		(n /
		 6)) { // if we would occupy more space than the PHI algorithm => switch to PHI algorithm
			util::clear(lcp_sml);
			construct_lcp_PHI<8>(config);
			return;
		}
		store_to_cache(lcp_sml, "lcp_sml", config);
	}
#ifdef STUDY_INFORMATIONS
	std::cout << "# n=" << n << " nn=" << nn << " nn/n=" << ((double)nn) / n << std::endl;
#endif

	// phase 2: calculate lcp_big
	{
		//			std::cout<<"# begin calculating LF' values"<<std::endl;
		int_vector<> lcp_big(
		nn,
		0,
		bits::hi(n - 1) +
		1); // lcp_big first contains adapted LF values and finally the big LCP values
		{
			// initialize lcp_big with adapted LF values
			bit_vector todo(n, 0); // bit_vector todo indicates which values are >= m in lcp_sml
			{
				// initialize bit_vector todo
				int_vector_buffer<8> lcp_sml_buf(
				cache_file_name("lcp_sml", config)); // load lcp_sml
				for (size_type i = 0; i < n; ++i) {
					if (lcp_sml_buf[i] >= m) {
						todo[i] = 1;
					}
				}
			}

			cnt_cc2[0] = cnt_cc[0] = 0;
			for (size_type i = 1, omitted_sum = 0; i < 257; ++i) { // initialize cnt_cc and cnt_cc2
				cnt_cc[i] = cnt_c[i] + cnt_cc[i - 1];
				omitted_sum += omitted_c[i - 1];
				cnt_cc2[i] = cnt_cc[i] - omitted_sum;
			}

			int_vector_buffer<8> bwt_buf(cache_file_name(conf::KEY_BWT, config)); // load BWT
			for (size_type i = 0, i2 = 0; i < n; ++i) {
				uint8_t   b	= bwt_buf[i];	  // store BWT[i]
				size_type lf_i = cnt_cc[b];		  // LF[i]
				if (todo[i]) {					  // LCP[i] is a big value
					if (todo[lf_i]) {			  // LCP[LF[i]] is a big entry
						lcp_big[i2] = cnt_cc2[b]; // LF'[i]
					}							  /*else{
							lcp_big[i2] = 0;
						}*/
					++i2;
				}
				if (todo[lf_i]) { // LCP[LF[i]] is a big entry
					++cnt_cc2[b]; // increment counter for adapted LF
				}
				++cnt_cc[b]; // increment counter for LF
			}
		}

		//			std::cout<<"# begin initializing bwt2, shift_bwt2, run2"<<std::endl;
		int_vector<8> bwt2(nn),
		shift_bwt2(nn);			 // BWT of big LCP values, and shifted BWT of big LCP values
		bit_vector run2(nn + 1); // indicates for each entry i, if i and i-1 are both big LCP values
		run2[nn] = 0;			 // index nn is not a big LCP value
		{
			// initialize bwt2, shift_bwt2, adj2
			int_vector_buffer<8> lcp_sml_buf(cache_file_name("lcp_sml", config)); // load lcp_sml
			int_vector_buffer<8> bwt_buf(cache_file_name(conf::KEY_BWT, config)); // load BWT
			uint8_t				 b_1	= '\0';									  // BWT[i-1]
			bool				 is_run = false;
			for (size_type i = 0, i2 = 0; i < n; ++i) {
				uint8_t b = bwt_buf[i];
				if (lcp_sml_buf[i] >= m) {
					bwt2[i2]	   = b;
					shift_bwt2[i2] = b_1;
					run2[i2]	   = is_run;
					is_run		   = true;
					++i2;
				} else {
					is_run = false;
				}
				b_1 = b;
			}
		}

		bit_vector todo2(nn + 1, 1); // init all values with 1, except
		todo2[nn] = 0;				 // the last one! (handels case "i < nn")

		//			std::cout<<"# begin calculating m-indices"<<std::endl;
		{
			// calculate m-indices, (m+1)-indices,... until we are done
			size_type m2 = m;
			size_type char_ex[256];
			for (size_type i   = 0; i < 256; ++i)
				char_ex[i]	 = nn;
			size_type char_occ = 0;
			size_type m_mod2 = m2 % 2, mm1_mod2 = (m2 + 1) % 2;
			while (m_char_count[m_mod2] >
				   0) { // while there are m-indices, calculate (m+1)-indices and write m-indices
				// For all values LCP[i] >= m2 it follows that todo2[i] == 1
				// list m_list[mm1_mod2][b] is sorted in decreasing order
				++m2;
				mm1_mod2 = (m2 + 1) % 2, m_mod2 = m2 % 2;
				m_char_count[m_mod2] = 0;

				std::sort(m_chars[mm1_mod2],
						  m_chars[mm1_mod2] + m_char_count[mm1_mod2]); // TODO: ersetzen?

				for (size_type mc = 0; mc < m_char_count[mm1_mod2]; ++mc) { // for every character
					tLI& mm1_mc_list =
					m_list[mm1_mod2][m_chars[mm1_mod2][m_char_count[mm1_mod2] - 1 - mc]];
					//						size_type old_i = nn;
					while (!mm1_mc_list.empty()) {
						size_type i = mm1_mc_list.front(); // i in [0..n-1]
						mm1_mc_list.pop_front();
						// For all values LCP[i] >= m-1 it follows that todo2[i] == 1
						for (size_type k = i; todo2[k]; --k) {
#ifdef STUDY_INFORMATIONS
							++comps2;
#endif
							uint8_t b = shift_bwt2[k];
							if (char_ex[b] != i) {
								char_ex[b] = i;
								++char_occ;
							}
							if (!run2[k]) break;
						}
						for (size_type k = i; todo2[k] and char_occ; ++k) {
#ifdef STUDY_INFORMATIONS
							++comps2;
#endif
							uint8_t b = bwt2[k];
							if (char_ex[b] == i) {
								size_type p = lcp_big[k];
								push_back_m_index(
								p, b, m_list[m_mod2], m_chars[m_mod2], m_char_count[m_mod2]);
								char_ex[b] = nn;
								--char_occ;
							}
							if (!run2[k + 1]) break;
						}
						lcp_big[i] = m2 - 1;
						todo2[i]   = 0;
						//							old_i = i;
					}
				}
			}
		}

		store_to_cache(lcp_big, "lcp_big", config);
	} // end phase 2

	//		std::cout<<"# merge lcp_sml and lcp_big"<<std::endl;
	// phase 3: merge lcp_sml and lcp_big and save to disk
	{
		const size_type		buffer_size = 1000000; // buffer_size has to be a multiple of 8!
		int_vector_buffer<> lcp_big_buf(
		cache_file_name("lcp_big", config)); // file buffer containing the big LCP values
		int_vector_buffer<8> lcp_sml_buf(
		cache_file_name("lcp_sml", config),
		std::ios::in,
		buffer_size); // file buffer containing the small LCP values
		int_vector_buffer<> lcp_buf(cache_file_name(conf::KEY_LCP, config),
									std::ios::out,
									buffer_size,
									lcp_big_buf.width()); // buffer for the resulting LCP array
		for (size_type i = 0, i2 = 0; i < n; ++i) {
			size_type l = lcp_sml_buf[i];
			if (l >= m) { // if l >= m it is stored in lcp_big
				l = lcp_big_buf[i2];
				++i2;
			}
			lcp_buf[i] = l;
		}
		lcp_buf.close();
	}
	register_cache_file(conf::KEY_LCP, config);

#ifdef STUDY_INFORMATIONS
	std::cout << "# racs: " << racs << std::endl;
	std::cout << "# matches: " << matches << std::endl;
	std::cout << "# comps2: " << comps2 << std::endl;
#endif
	return;
}

void construct_lcp_goPHI(cache_config& config)
{
	typedef int_vector<>::size_type size_type;
	int_vector<8>					text;
	load_from_cache(text, conf::KEY_TEXT, config); // load text from file system
	int_vector_buffer<> sa_buf(
	cache_file_name(conf::KEY_SA, config)); // initialize buffer for suffix array
	const size_type n = sa_buf.size();
	const size_type m =
	254; // LCP[i] == m+1 corresp. to LCP[i]>= m+1; LCP[i] <= m corresp. to LCP[i] was calculated

	if (1 == n) {
		int_vector<> lcp(1, 0);
		store_to_cache(lcp, conf::KEY_LCP, config);
		return;
	}

	size_type cnt_c[257]		   = {0}; // counter for each character in the text
	size_type cnt_cc[257]		   = {0}; // prefix sum of the counter cnt_c
	size_type omitted_c[257]	   = {0}; // counts the omitted occurrences for the second phase
	size_type prev_occ_in_bwt[256] = {
	0}; // position of the previous occurrence of each character c in the bwt
	for (size_type i			= 0; i < 256; ++i)
		prev_occ_in_bwt[i]		= (size_type)-1; // initialize the array with -1
	unsigned char alphabet[257] = {0};
	uint8_t		  sigma			= 0;

	size_type nn = 0; // n' for phase 2
	// phase 1: calculate lcp_sml;  memory consumption: 2n bytes (lcp_sml=n bytes, text=n bytes)
	{

		int_vector<8> lcp_sml(n,
							  0); // initialize array for small values of first phase; note lcp[0]=0
		size_type done_cnt = 0;

		for (size_type i = 0; i < n; ++i) { // initialize cnt_c
			++cnt_c[text[i] + 1];
		}
		for (int i = 1; i < 257; ++i) { // calculate sigma and initailize cnt_cc
			if (cnt_c[i] > 0) {
				alphabet[sigma++] = (unsigned char)(i - 1);
			}
			cnt_cc[i] = cnt_c[i] + cnt_cc[i - 1];
		}
		alphabet[sigma] = '\0';
		{
			int_vector_buffer<8> bwt_buf(
			cache_file_name(conf::KEY_BWT, config)); // initialize buffer of bwt
			size_type sai_1			  = sa_buf[0];   // store value of sa[i-1]
			uint8_t   bwti_1		  = bwt_buf[0];  // store value of BWT[i-1]
			lcp_sml[cnt_cc[bwti_1]++] = 0;			 // lcp_sml[ LF[0] ] = 0
			prev_occ_in_bwt[bwti_1]   = 0;			 // init previous occurence of character BWT[0]
			++omitted_c[alphabet[0]];				 //

			int_vector<64> rmq_stack(
			2 * (m + 10)); // initialize stack for m+10 elements representing (position, value)
			rmq_stack[0]	  = 0;
			rmq_stack[1]	  = 0; // first element (-1, -1)
			rmq_stack[2]	  = 1;
			rmq_stack[3]	  = 0; // second element (0, -1)
			size_type rmq_end = 3; // index of the value of the topmost element

			uint8_t cur_c = alphabet[1];
			for (size_type i = 1, sai, cur_c_idx = 1, cur_c_cnt = cnt_c[alphabet[1] + 1]; i < n;
				 ++i, --cur_c_cnt) {
				uint8_t bwti = bwt_buf[i];
				sai			 = sa_buf[i];
				size_type lf = cnt_cc[bwti];
				if (
				!cur_c_cnt) { // cur_c_cnt==0, if there is no more occurence of the current character
					if (cur_c_cnt < sigma) {
						cur_c_cnt = cnt_c[(cur_c = alphabet[++cur_c_idx]) + 1];
					}
				}
				size_type l = 0;
				if (
				i >=
				cnt_cc
				[cur_c]) { // if the current lcp entry is not already done   TODO: schleife von i bis cnt_cc[cur_c]
					if (bwti == bwti_1 and lf < i) {		   // BWT[i]==BWT[i-1]
						l = lcp_sml[lf] ? lcp_sml[lf] - 1 : 0; // l = LCP[LF[i]]-1; l < m+1
						if (
						l ==
						m) { // if LCP[LF[i]] == m+1; otherwise LCP[LF[i]] < m+1  the result is correct
							l += (text[sai_1 + m] == text[sai + m]);
						}
						lcp_sml[i] = l;
						++done_cnt;
					} else { // BWT[i] != BWT[i-1] or LF[i] > i
						if (lf < i) l = lcp_sml[lf] ? lcp_sml[lf] - 1 : 0;
						while (text[sai_1 + l] == text[sai + l] and l < m + 1) {
							++l;
						}
						lcp_sml[i] = l;
					}
				} else {			// if already done
					l = lcp_sml[i]; // load LCP value
				}
				// invariant: l <= m+1
				// begin update rmq_stack
				size_type x = l + 1;
				size_type j = rmq_end;
				while (x <= rmq_stack[j])
					j -= 2;				// pop all elements with value >= l
				rmq_stack[++j] = i + 1; // push position i
				rmq_stack[++j] = x;		// push value	l
				rmq_end		   = j;		// update index of the value of the topmost element
				if (lf > i) { // if LF[i] > i, we can calculate LCP[LF[i]] in constant time with rmq
					++done_cnt;
					// rmq query for lcp-values in the interval I=[prev_occ_in_bwt[BWT[i]]+1..i]
					// rmq is linear in the stack size; can also be implemented with binary search on the stack
					size_type x_pos = prev_occ_in_bwt[bwti] + 2;
					j				= rmq_end - 3;
					while (x_pos <= rmq_stack[j])
						j -= 2; //  search smallest value in the interval I
					lcp_sml[lf] =
					rmq_stack[j + 3] -
					(rmq_stack[j + 3] == m + 2); // if lcp-value equals m+1, we subtract 1
				}
				if (l > m) {
					++nn;
				} else
					++omitted_c[cur_c];

				prev_occ_in_bwt[bwti] =
				i;				// update previous position information for character BWT[i]
				++cnt_cc[bwti]; // update counter and therefore the LF information
				sai_1  = sai;   // update SA[i-1]
				bwti_1 = bwti;  // update BWT[i-1]
			}
		}
		store_to_cache(lcp_sml, "lcp_sml", config);
	}

	// phase 2: calculate lcp_big with PHI algorithm on remaining entries of LCP
	{
		int_vector<> lcp_big(0, 0, bits::hi(n - 1) + 1); //nn, 0, bits::hi(n-1)+1);
		{

			memory_monitor::event("lcp-init-phi-begin");
			size_type  sa_n_1 = 0; // value for SA[n-1]
			bit_vector todo(n, 0); // bit_vector todo indicates which values are > m in lcp_sml
			{
				// initialize bit_vector todo
				int_vector_buffer<8> lcp_sml_buf(
				cache_file_name("lcp_sml", config)); // load lcp_sml
				for (size_type i = 0; i < n; ++i) {
					if (lcp_sml_buf[i] > m) {
						todo[sa_buf[i]] = 1;
					}
				}
				sa_n_1 = sa_buf[n - 1];
			}
			rank_support_v<> todo_rank(&todo); // initialize rank for todo

			const size_type bot = sa_n_1;
			int_vector<>	phi(nn, bot, bits::hi(n - 1) + 1); // phi

			int_vector_buffer<8> bwt_buf(cache_file_name(conf::KEY_BWT, config)); // load BWT
			int_vector_buffer<8> lcp_sml_buf(cache_file_name("lcp_sml", config)); // load lcp_sml
			uint8_t				 b_1 = 0;
			for (size_type i = 0, sai_1 = 0; i < n; ++i) { // initialize phi
				uint8_t   b   = bwt_buf[i];				   // store BWT[i]
				size_type sai = sa_buf[i];
				if (lcp_sml_buf[i] > m and b != b_1) { // if i is a big irreducable value
					phi[todo_rank(sai)] = sai_1;
				} // otherwise phi is equal to bot
				b_1   = b;
				sai_1 = sai;
			}
			memory_monitor::event("lcp-init-phi-end");

			memory_monitor::event("lcp-calc-plcp-begin");
			for (size_type i = 0, ii = 0, l = m + 1, p = 0; i < n and ii < nn;
				 ++i) { // execute compact Phi algorithm
				if (todo[i]) {
					if (i > 0 and todo[i - 1])
						l = l - 1;
					else
						l = m + 1;
					if ((p = phi[ii]) != bot) {
						while (text[i + l] == text[p + l])
							++l;
					}
					phi[ii++] = l;
				}
			}
			memory_monitor::event("lcp-calc-plcp-end");
			util::clear(text);

			memory_monitor::event("lcp-calc-lcp-begin");
			lcp_big.resize(nn);
			for (size_type i = 0, ii = 0; i < n and ii < nn; ++i) {
				if (lcp_sml_buf[i] > m) {
					lcp_big[ii++] = phi[todo_rank(sa_buf[i])];
				}
			}
			memory_monitor::event("lcp-calc-lcp-end");
		}
		store_to_cache(lcp_big, "lcp_big", config);
	} // end phase 2

	//		std::cout<<"# merge lcp_sml and lcp_big"<<std::endl;
	// phase 3: merge lcp_sml and lcp_big and save to disk
	{
		const size_type		buffer_size = 1000000; // buffer_size has to be a multiple of 8!
		int_vector_buffer<> lcp_big_buf(
		cache_file_name("lcp_big", config)); // file buffer containing the big LCP values
		int_vector_buffer<8> lcp_sml_buf(
		cache_file_name("lcp_sml", config),
		std::ios::in,
		buffer_size); // file buffer containing the small LCP values
		int_vector_buffer<> lcp_buf(cache_file_name(conf::KEY_LCP, config),
									std::ios::out,
									buffer_size,
									lcp_big_buf.width()); // file buffer for the resulting LCP array

		for (size_type i = 0, i2 = 0; i < n; ++i) {
			size_type l = lcp_sml_buf[i];
			if (l > m) { // if l > m it is stored in lcp_big
				l = lcp_big_buf[i2];
				++i2;
			}
			lcp_buf[i] = l;
		}
		lcp_big_buf.close(true); // close buffer and remove file
		lcp_sml_buf.close(true); // close buffer and remove file
	}
	register_cache_file(conf::KEY_LCP, config);
	return;
}

void construct_lcp_bwt_based(cache_config& config)
{
	typedef int_vector<>::size_type size_type;
	std::string						lcp_file = cache_file_name(conf::KEY_LCP, config);

	// create WT
	memory_monitor::event("lcp-bwt-create-wt-huff-begin");
	wt_huff<bit_vector, rank_support_v<>, select_support_scan<1>, select_support_scan<0>> wt_bwt;
	construct(wt_bwt, cache_file_name(conf::KEY_BWT, config));
	uint64_t n = wt_bwt.size();
	memory_monitor::event("lcp-bwt-create-wt-huff-end");

	// init
	memory_monitor::event("lcp-bwt-init-begin");
	size_type lcp_value		   = 0; // current LCP value
	size_type lcp_value_offset = 0; // Largest LCP value in LCP array, that was written on disk
	size_type phase			   = 0; // Count how often the LCP array was written on disk

	size_type intervals		= 0; // number of intervals which are currently stored
	size_type intervals_new = 0; // number of new intervals

	std::queue<size_type>   q;		  // Queue for storing the intervals
	std::vector<bit_vector> dict(2);  // bit_vector for storing the intervals
	size_type source = 0, target = 1; // Defines which bit_vector is source and which is target
	bool	  queue_used = true;
	size_type use_queue_and_wt =
	n / 2048; // if intervals < use_queue_and_wt, then use queue and wavelet tree
	// else use dictionary and wavelet tree

	size_type				   quantity;		 // quantity of characters in interval
	std::vector<unsigned char> cs(wt_bwt.sigma); // list of characters in the interval
	std::vector<size_type>	 rank_c_i(
	wt_bwt.sigma); // number of occurrence of character in [0 .. i-1]
	std::vector<size_type> rank_c_j(
	wt_bwt.sigma); // number of occurrence of character in [0 .. j-1]

	// Calculate how many bit are for each lcp value available, to limit the memory usage to 20n bit = 2,5n byte, use at moste 8 bit
	size_type bb =
	(n * 20 - size_in_bytes(wt_bwt) * 8 * 1.25 - 5 * n) /
	n; // 20n - size of wavelet tree * 1.25 for rank support - 5n for bit arrays - n for index_done array
	if (n * 20 < size_in_bytes(wt_bwt) * 8 * 1.25 + 5 * n) {
		bb = 6;
	}
	bb = std::min(bb, (size_type)8);

	size_type lcp_value_max =
	(1ULL << bb) - 1; // Largest LCP value that can be stored into the LCP array
	size_type space_in_bit_for_lcp = n * bb; // Space for the LCP array in main memory

#ifdef STUDY_INFORMATIONS
	std::cout << "# l=" << n << " b=" << (int)bb << " lcp_value_max=" << lcp_value_max
			  << " size_in_bytes(wt_bwt<v,bs,bs>)=" << size_in_bytes(wt_bwt) << std::endl;
#endif

	// init partial_lcp
	int_vector<> partial_lcp(n, 0, bb); // LCP array

	// init index_done
	bit_vector		 index_done(n + 1, false); // bit_vector indicates if entry LCP[i] is amend
	rank_support_v<> ds_rank_support;		   // Rank support for bit_vector index_done

	// create C-array
	std::vector<size_type>
	C; // C-Array: C[i] = number of occurrences of characters < i in the input
	create_C_array(C, wt_bwt);
	memory_monitor::event("lcp-bwt-init-begin-end");
	// calculate lcp
	memory_monitor::event("lcp-bwt-calc-values-begin");

	// calculate first intervals
	partial_lcp[0] = 0;
	index_done[0]  = true;
	interval_symbols(wt_bwt, 0, n, quantity, cs, rank_c_i, rank_c_j);
	for (size_type i = 0; i < quantity; ++i) {
		unsigned char c		= cs[i];
		size_type	 a_new = C[c] + rank_c_i[i];
		size_type	 b_new = C[c] + rank_c_j[i];

		// Save LCP value if not seen before
		if (!index_done[b_new]) {
			if (b_new < n) partial_lcp[b_new] = lcp_value;
			index_done[b_new]				  = true;
			// Save interval
			q.push(a_new);
			q.push(b_new);
			++intervals;
		}
	}
	++lcp_value;

	// calculate LCP values phase by phase
	while (intervals) {
		if (intervals < use_queue_and_wt && !queue_used) {
			memory_monitor::event("lcp-bwt-bitvec2queue-begin");
			util::clear(dict[target]);

			// copy from bitvector to queue
			size_type a2 = util::next_bit(dict[source], 0);
			size_type b2 = util::next_bit(dict[source], a2 + 1);
			while (b2 < dict[source].size()) {
				q.push((a2 - 1) >> 1);
				q.push(b2 >> 1);
				// get next interval
				a2 = util::next_bit(dict[source], b2 + 1);
				b2 = util::next_bit(dict[source], a2 + 1);
			}
			util::clear(dict[source]);
			memory_monitor::event("lcp-bwt-bitvec2queue-end");
		}
		if (intervals >= use_queue_and_wt && queue_used) {
			memory_monitor::event("lcp-bwt-queue2bitvec-begin");
			dict[source].resize(2 * (n + 1));

			util::set_to_value(dict[source], 0);
			// copy from queue to bitvector
			while (!q.empty()) {
				dict[source][(q.front() << 1) + 1] = 1;
				q.pop();
				dict[source][(q.front() << 1)] = 1;
				q.pop();
			}
			dict[target].resize(2 * (n + 1));

			util::set_to_value(dict[target], 0);
			memory_monitor::event("lcp-bwt-queue2bitvec-end");
		}

		if (intervals < use_queue_and_wt) {
			queue_used	= true;
			intervals_new = 0;
			while (intervals) {
				// get next interval
				size_type a = q.front();
				q.pop();
				size_type b = q.front();
				q.pop();
				--intervals;

				interval_symbols(wt_bwt, a, b, quantity, cs, rank_c_i, rank_c_j);
				for (size_type i = 0; i < quantity; ++i) {
					unsigned char c		= cs[i];
					size_type	 a_new = C[c] + rank_c_i[i];
					size_type	 b_new = C[c] + rank_c_j[i];

					// Save LCP value if not seen before
					if (!index_done[b_new] and phase == 0) {
						partial_lcp[b_new] = lcp_value;
						index_done[b_new]  = true;
						// Save interval
						q.push(a_new);
						q.push(b_new);
						++intervals_new;
					} else if (!index_done[b_new]) {
						size_type insert_pos = b_new - ds_rank_support.rank(b_new);
						if (!partial_lcp[insert_pos]) {
							partial_lcp[insert_pos] = lcp_value - lcp_value_offset;
							// Save interval
							q.push(a_new);
							q.push(b_new);
							++intervals_new;
						}
					}
				}
			}
			intervals = intervals_new;
		} else {
			queue_used = false;
			intervals  = 0;

			// get next interval
			size_type a2 = util::next_bit(dict[source], 0);
			size_type b2 = util::next_bit(dict[source], a2 + 1);

			while (b2 < dict[source].size()) {
				interval_symbols(
				wt_bwt, ((a2 - 1) >> 1), (b2 >> 1), quantity, cs, rank_c_i, rank_c_j);
				for (size_type i = 0; i < quantity; ++i) {
					unsigned char c		= cs[i];
					size_type	 a_new = C[c] + rank_c_i[i];
					size_type	 b_new = C[c] + rank_c_j[i];
					// Save LCP value if not seen before
					if (!index_done[b_new] and phase == 0) {
						partial_lcp[b_new] = lcp_value;
						index_done[b_new]  = true;
						// Save interval
						dict[target][(a_new << 1) + 1] = 1;
						dict[target][(b_new << 1)]	 = 1;
						++intervals;
					} else if (!index_done[b_new]) {
						size_type insert_pos = b_new - ds_rank_support.rank(b_new);
						if (!partial_lcp[insert_pos]) {
							partial_lcp[insert_pos] = lcp_value - lcp_value_offset;
							// Save interval
							dict[target][(a_new << 1) + 1] = 1;
							dict[target][(b_new << 1)]	 = 1;
							++intervals;
						}
					}
				}
				// get next interval
				a2 = util::next_bit(dict[source], b2 + 1);
				b2 = util::next_bit(dict[source], a2 + 1);
			}
			std::swap(source, target);
			util::set_to_value(dict[target], 0);
		}
		++lcp_value;
		if (lcp_value >= lcp_value_max) {
			memory_monitor::event("lcp-bwt-write-to-file-begin");
			if (phase) {
				insert_lcp_values(partial_lcp, index_done, lcp_file, lcp_value, lcp_value_offset);
			} else {
				store_to_file(partial_lcp, lcp_file);
			}
			memory_monitor::event("lcp-bwt-write-to-file-end");
			memory_monitor::event("lcp-bwt-resize-variables-begin");
			util::init_support(ds_rank_support, &index_done); // Create rank support

			// Recalculate lcp_value_max and resize partial_lcp
			lcp_value_offset = lcp_value_max - 1;
			size_type remaining_lcp_values =
			index_done.size() - ds_rank_support.rank(index_done.size());

			uint8_t int_width_new =
			std::min(space_in_bit_for_lcp / remaining_lcp_values, (size_type)bits::hi(n - 1) + 1);
			lcp_value_max = lcp_value_offset + (1ULL << int_width_new);
#ifdef STUDY_INFORMATIONS
			std::cout << "# l=" << remaining_lcp_values << " b=" << (int)int_width_new
					  << " lcp_value_max=" << lcp_value_max << std::endl;
#endif
<<<<<<< HEAD
//            partial_lcp = int_vector<>(remaining_lcp_values, 0, int_width_new);
            partial_lcp.width(int_width_new);
            partial_lcp.resize(remaining_lcp_values);
            util::set_to_value(partial_lcp, 0);
            ++phase;
            memory_monitor::event("lcp-bwt-resize-variables-end");
        }
    }
    memory_monitor::event("lcp-bwt-calc-values-end");

    // merge to file
    memory_monitor::event("lcp-bwt-merge-to-file-begin");
    if (phase) {
        insert_lcp_values(partial_lcp, index_done, lcp_file, lcp_value, lcp_value_offset);
    } else {
        store_to_file(partial_lcp, lcp_file);
    }
    register_cache_file(conf::KEY_LCP, config);
  
    memory_monitor::event("lcp-bwt-merge-to-file-end");
=======
			partial_lcp.width(int_width_new);
			partial_lcp.resize(remaining_lcp_values);
			util::set_to_value(partial_lcp, 0);
			++phase;
			memory_monitor::event("lcp-bwt-resize-variables-end");
		}
	}
	memory_monitor::event("lcp-bwt-calc-values-end");

	// merge to file
	memory_monitor::event("lcp-bwt-merge-to-file-begin");
	if (phase) {
		insert_lcp_values(partial_lcp, index_done, lcp_file, lcp_value, lcp_value_offset);
	} else {
		store_to_file(partial_lcp, lcp_file);
	}
	register_cache_file(conf::KEY_LCP, config);
	memory_monitor::event("lcp-bwt-merge-to-file-end");
>>>>>>> 49ed6430
}

void construct_lcp_bwt_based2(cache_config& config)
{
	typedef int_vector<>::size_type size_type;

	uint64_t	n;						// Input length
	size_type   buffer_size  = 1000000; // Size of the buffer
	size_type   lcp_value	= 0;		// current LCP value
	std::string tmp_lcp_file = cache_file_name(conf::KEY_LCP, config) + "_tmp";
	// (1) Calculate LCP-Positions-Array: For each lcp_value (in ascending order) all its occurrences (in any order) in the lcp array
	{
		memory_monitor::event("lcp-bwt2-create-wt-huff-begin");
		wt_huff<bit_vector, rank_support_v<>, select_support_scan<1>, select_support_scan<0>>
		wt_bwt;
		construct(wt_bwt, cache_file_name(conf::KEY_BWT, config));
		n = wt_bwt.size();
		memory_monitor::event("lcp-bwt2-create-wt-huff-begin");

		// Declare needed variables
		memory_monitor::event("lcp-bwt2-init-begin");
		size_type intervals		= 0; // Number of intervals which are currently stored
		size_type intervals_new = 0; // Number of new intervals

		std::queue<size_type>   q;		  // Queue for storing the intervals
		std::vector<bit_vector> dict(2);  // bit_vector for storing the intervals
		size_type source = 0, target = 1; // Defines which bit_vector is source and which is target
		bool	  queue_used =
		true; // Defines whether a queue (true) or the bit_vectors (false) was used to store intervals
		size_type use_queue_and_wt =
		n / 2048; // if intervals < use_queue_and_wt, then use queue and wavelet tree
		// else use dictionary and wavelet tree

		size_type				   quantity;		 // quantity of characters in interval
		std::vector<unsigned char> cs(wt_bwt.sigma); // list of characters in the interval
		std::vector<size_type>	 rank_c_i(
		wt_bwt.sigma); // number of occurrence of character in [0 .. i-1]
		std::vector<size_type> rank_c_j(
		wt_bwt.sigma); // number of occurrence of character in [0 .. j-1]

		// External storage of LCP-Positions-Array
		bool				new_lcp_value = false;
		uint8_t				int_width	 = bits::hi(n) + 2;
		int_vector_buffer<> lcp_positions_buf(
		tmp_lcp_file,
		std::ios::out,
		buffer_size,
		int_width); // Create buffer for positions of LCP entries
		size_type  idx_out_buf = 0;
		bit_vector index_done(
		n + 1, 0); // Bitvector which is true, if corresponding LCP value was already calculated

		// Create C-array
		std::vector<size_type>
		C; // C-Array: C[i] = number of occurrences of characters < i in the input
		create_C_array(C, wt_bwt);
		memory_monitor::event("lcp-bwt2-init-end");
		// Calculate LCP-Positions-Array
		memory_monitor::event("lcp-bwt2-calc-values-begin");

		// Save position of first LCP-value
		lcp_positions_buf[idx_out_buf++] = 0;
		if (new_lcp_value) {
			lcp_positions_buf[idx_out_buf - 1] = lcp_positions_buf[idx_out_buf - 1] + n;
			new_lcp_value					   = false;
		}
		index_done[0] = true;

		// calculate first intervals
		interval_symbols(wt_bwt, 0, n, quantity, cs, rank_c_i, rank_c_j);
		for (size_type i = 0; i < quantity; ++i) {
			unsigned char c		= cs[i];
			size_type	 a_new = C[c] + rank_c_i[i];
			size_type	 b_new = C[c] + rank_c_j[i];

			// Save LCP value and corresponding interval if not seen before
			if (!index_done[b_new]) {
				if (b_new < n) {
					// Save position of LCP-value
					lcp_positions_buf[idx_out_buf++] = b_new;
				}
				index_done[b_new] = true;

				// Save interval
				q.push(a_new);
				q.push(b_new);
				++intervals;
			}
		}
		++lcp_value;
		new_lcp_value = true;

		// Calculate LCP positions
		while (intervals) {
			if (intervals < use_queue_and_wt && !queue_used) {
				memory_monitor::event("lcp-bwt2-bitvec2queue-begin");
				util::clear(dict[target]);

				// Copy from bitvector to queue
				size_type a2 = util::next_bit(dict[source], 0);
				size_type b2 = util::next_bit(dict[source], a2 + 1);
				while (b2 < dict[source].size()) {
					q.push((a2 - 1) >> 1);
					q.push(b2 >> 1);
					// Get next interval
					a2 = util::next_bit(dict[source], b2 + 1);
					b2 = util::next_bit(dict[source], a2 + 1);
				}
				util::clear(dict[source]);
				memory_monitor::event("lcp-bwt2-bitvec2queue-end");
			}
			if (intervals >= use_queue_and_wt && queue_used) {
				memory_monitor::event("lcp-bwt2-queue2bitvec-begin");
				dict[source].resize(2 * (n + 1));
				util::set_to_value(dict[source], 0);
				// Copy from queue to bitvector
				while (!q.empty()) {
					dict[source][(q.front() << 1) + 1] = 1;
					q.pop();
					dict[source][(q.front() << 1)] = 1;
					q.pop();
				}
				dict[target].resize(2 * (n + 1));
				util::set_to_value(dict[target], 0);
				memory_monitor::event("lcp-bwt2-queue2bitvec-end");
			}

			if (intervals < use_queue_and_wt) {
				queue_used	= true;
				intervals_new = 0;
				while (intervals) {
					// Get next interval
					size_type a = q.front();
					q.pop();
					size_type b = q.front();
					q.pop();
					--intervals;

					interval_symbols(wt_bwt, a, b, quantity, cs, rank_c_i, rank_c_j);
					for (size_type i = 0; i < quantity; ++i) {
						unsigned char c		= cs[i];
						size_type	 a_new = C[c] + rank_c_i[i];
						size_type	 b_new = C[c] + rank_c_j[i];

						// Save LCP value and corresponding interval if not seen before
						if (!index_done[b_new]) {
							// Save position of LCP-value
							lcp_positions_buf[idx_out_buf++] = b_new;
							if (new_lcp_value) {
								// Mark new LCP-value
								lcp_positions_buf[idx_out_buf - 1] =
								lcp_positions_buf[idx_out_buf - 1] + n;
								new_lcp_value = false;
							}
							index_done[b_new] = true;

							// Save interval
							q.push(a_new);
							q.push(b_new);
							++intervals_new;
						}
					}
				}
				intervals = intervals_new;
			} else {
				queue_used = false;
				intervals  = 0;
				// get next interval
				size_type a2 = util::next_bit(dict[source], 0);
				size_type b2 = util::next_bit(dict[source], a2 + 1);

				while (b2 < dict[source].size()) {
					interval_symbols(
					wt_bwt, ((a2 - 1) >> 1), (b2 >> 1), quantity, cs, rank_c_i, rank_c_j);
					for (size_type i = 0; i < quantity; ++i) {
						unsigned char c		= cs[i];
						size_type	 a_new = C[c] + rank_c_i[i];
						size_type	 b_new = C[c] + rank_c_j[i];
						// Save LCP value if not seen before
						if (!index_done[b_new]) {
							// Save position of LCP-value
							lcp_positions_buf[idx_out_buf++] = b_new;
							if (new_lcp_value) {
								// Mark new LCP-value
								lcp_positions_buf[idx_out_buf - 1] =
								lcp_positions_buf[idx_out_buf - 1] + n;
								new_lcp_value = false;
							}
							index_done[b_new] = true;
							// Save interval
							dict[target][(a_new << 1) + 1] = 1;
							dict[target][(b_new << 1)]	 = 1;
							++intervals;
						}
					}
					// get next interval
					a2 = util::next_bit(dict[source], b2 + 1);
					b2 = util::next_bit(dict[source], a2 + 1);
				}
				std::swap(source, target);
				util::set_to_value(dict[target], 0);
			}
			++lcp_value;
			new_lcp_value = true;
		}
		memory_monitor::event("lcp-bwt2-calc-values-end");
		lcp_positions_buf.close();
	}
	// (2) Insert LCP entires into LCP array
	{
		memory_monitor::event("lcp-bwt2-reordering-begin");

		int_vector_buffer<> lcp_positions(tmp_lcp_file, std::ios::in, buffer_size);

		uint8_t int_width =
		bits::hi(lcp_value + 1) + 1; // How many bits are needed for one lcp_value?

		// Algorithm does r=ceil(int_width/8) runs over LCP-Positions-Array.
		// So in each run k>=(n/r) values of the lcp array must be calculated.
		// Because k has to be a multiple of 8, we choose number_of_values = (k+16) - ((k+16)%8)
		size_type   number_of_values = ((n / ((int_width - 1ULL) / 8 + 1) + 16) & (~(0x7ULL)));
		std::string lcp_file		 = cache_file_name(conf::KEY_LCP, config);
		int_vector_buffer<> lcp_array(lcp_file,
									  std::ios::out,
									  number_of_values * int_width / 8,
									  int_width); // Create Output Buffer
		number_of_values = lcp_array.buffersize() * 8 / int_width;

		for (size_type position_begin = 0, position_end = number_of_values;
			 position_begin < n and number_of_values > 0;
			 position_begin = position_end, position_end += number_of_values) {
#ifdef STUDY_INFORMATIONS
			std::cout << "# number_of_values=" << number_of_values << " fill lcp_values with "
					  << position_begin << " <= position <" << position_end
					  << ", each lcp-value has " << (int)int_width
					  << " bit, lcp_value_max=" << lcp_value << " n=" << n << std::endl;
#endif
			lcp_value = 0;
			for (size_type i = 0; i < n; ++i) {
				size_type position = lcp_positions[i];
				if (position > n) {
					position -= n;
					++lcp_value;
				}
				if (position_begin <= position and position < position_end) {
					lcp_array[position] = lcp_value;
				}
			}
		}
		// Close file
		lcp_array.close();
		register_cache_file(conf::KEY_LCP, config);
		lcp_positions.close(true); // close buffer and remove file
		memory_monitor::event("lcp-bwt2-reordering-end");
	} // End of phase 2
}

//void check_lcp(std::string lcpI, std::string lcpII, std::string id)
//{
//    typedef int_vector<>::size_type size_type;
//    int_vector<> lcp1,lcp2;
//    load_from_file(lcp1, (lcpI+"_"+id));
//    load_from_file(lcp2, (lcpII+"_"+id));
//    if (lcp1 != lcp2) {
//        std::cout<<"lcp results of "<<  lcpI << "and " <<lcpII<<" differ"<<std::endl;
//        for (size_type i=0, cnt=0; i<lcp1.size() and cnt<10; ++i) {
//            if (lcp1[i] != lcp2[i]) {
//                std::cout<<"i="<<i<<" "<<lcpI<<"[i]="<<lcp1[i]<<" "<<lcpII<<"[i]="<<lcp2[i]<<std::endl;
//                ++cnt;
//            }
//        }
//    }
//}
//
} // end namespace sdsl<|MERGE_RESOLUTION|>--- conflicted
+++ resolved
@@ -921,7 +921,6 @@
 			std::cout << "# l=" << remaining_lcp_values << " b=" << (int)int_width_new
 					  << " lcp_value_max=" << lcp_value_max << std::endl;
 #endif
-<<<<<<< HEAD
 //            partial_lcp = int_vector<>(remaining_lcp_values, 0, int_width_new);
             partial_lcp.width(int_width_new);
             partial_lcp.resize(remaining_lcp_values);
@@ -942,26 +941,6 @@
     register_cache_file(conf::KEY_LCP, config);
   
     memory_monitor::event("lcp-bwt-merge-to-file-end");
-=======
-			partial_lcp.width(int_width_new);
-			partial_lcp.resize(remaining_lcp_values);
-			util::set_to_value(partial_lcp, 0);
-			++phase;
-			memory_monitor::event("lcp-bwt-resize-variables-end");
-		}
-	}
-	memory_monitor::event("lcp-bwt-calc-values-end");
-
-	// merge to file
-	memory_monitor::event("lcp-bwt-merge-to-file-begin");
-	if (phase) {
-		insert_lcp_values(partial_lcp, index_done, lcp_file, lcp_value, lcp_value_offset);
-	} else {
-		store_to_file(partial_lcp, lcp_file);
-	}
-	register_cache_file(conf::KEY_LCP, config);
-	memory_monitor::event("lcp-bwt-merge-to-file-end");
->>>>>>> 49ed6430
 }
 
 void construct_lcp_bwt_based2(cache_config& config)
