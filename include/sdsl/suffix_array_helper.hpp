--- conflicted
+++ resolved
@@ -226,36 +226,32 @@
 
 	//! Calculates how many symbols c are in the prefix [0..i-1]
 	/*!
-         *  \param i The exclusive index of the prefix range [0..i-1], so \f$i\in [0..size()]\f$.
-         *  \param c The symbol to count the occurrences in the prefix.
-         *    \returns The number of occurrences of symbol c in the prefix [0..i-1].
-         *  \par Time complexity
-         *        \f$ \Order{\log n t_{\Psi}} \f$
-         */
-<<<<<<< HEAD
-	size_type rank(size_type i, const char_type c) const { return m_csa.rank_bwt(i, c); }
-=======
-        template<typename t_char>
-        size_type rank(size_type i, const t_char c)const
-        {
-            return m_csa.rank_bwt(i, c);
-        }
-
-        template<typename t_char>
-        std::array<size_type,2> rank(std::array<size_type,2> ij, const t_char c)const
-        {
-            return m_csa.rank_bwt(ij, c);
-        }
->>>>>>> e0145d9d
+     *  \param i The exclusive index of the prefix range [0..i-1], so \f$i\in [0..size()]\f$.
+     *  \param c The symbol to count the occurrences in the prefix.
+     *    \returns The number of occurrences of symbol c in the prefix [0..i-1].
+     *  \par Time complexity
+     *        \f$ \Order{\log n t_{\Psi}} \f$
+     */
+    template<typename t_char>
+    size_type rank(size_type i, const t_char c)const
+    {
+        return m_csa.rank_bwt(i, c);
+    }
+
+    template<typename t_char>
+    std::array<size_type,2> rank(std::array<size_type,2> ij, const t_char c)const
+    {
+        return m_csa.rank_bwt(ij, c);
+    }
 
 	//! Calculates the position of the i-th c.
 	/*!
-         *  \param i The i-th occurrence. \f$i\in [1..rank(size(),c)]\f$.
-         *  \param c Symbol c.
-         *    \returns The position of the i-th c or size() if c does occur less then i times.
-         *  \par Time complexity
-         *        \f$ \Order{t_{\Psi}} \f$
-         */
+     *  \param i The i-th occurrence. \f$i\in [1..rank(size(),c)]\f$.
+     *  \param c Symbol c.
+     *    \returns The position of the i-th c or size() if c does occur less then i times.
+     *  \par Time complexity
+     *        \f$ \Order{t_{\Psi}} \f$
+     */
 	size_type select(size_type i, const char_type c) const { return m_csa.select_bwt(i, c); }
 
 	//! Returns the size of the \f$\Psi\f$ function.
@@ -380,33 +376,28 @@
 
 	//! Calculates how many symbols c are in the prefix [0..i-1].
 	/*!
-         *  \param i The exclusive index of the prefix range [0..i-1], so \f$i\in [0..size()]\f$.
-         *  \param c The symbol to count the occurrences in the prefix.
-         *    \returns The number of occurrences of symbol c in the prefix [0..i-1].
-         *  \par Time complexity
-         *        \f$ \Order{\log |\Sigma|} \f$
-         */
+     *  \param i The exclusive index of the prefix range [0..i-1], so \f$i\in [0..size()]\f$.
+     *  \param c The symbol to count the occurrences in the prefix.
+     *    \returns The number of occurrences of symbol c in the prefix [0..i-1].
+     *  \par Time complexity
+     *        \f$ \Order{\log |\Sigma|} \f$
+     */
 	size_type rank(size_type i, const char_type c) const { return m_csa.rank_bwt(i, c); }
 
-<<<<<<< HEAD
-	//! Calculates the position of the i-th c.
-	/*!
-=======
-        template<typename t_char>
-        std::array<size_type,2> rank(std::array<size_type,2> ij, const t_char c)const
-        {
-            return m_csa.rank_bwt(ij, c);
-        }
-
-        //! Calculates the position of the i-th c.
-        /*!
->>>>>>> e0145d9d
-         *  \param i The i-th occurrence. \f$i\in [1..rank(size(),c)]\f$.
-         *  \param c Symbol c.
-         *    \returns The position of the i-th c or size() if c does occur less then i times.
-         *  \par Time complexity
-         *        \f$ \Order{t_{\Psi}} \f$
-         */
+    template<typename t_char>
+    std::array<size_type,2> rank(std::array<size_type,2> ij, const t_char c)const
+    {
+        return m_csa.rank_bwt(ij, c);
+    }
+
+    //! Calculates the position of the i-th c.
+    /*!
+     *  \param i The i-th occurrence. \f$i\in [1..rank(size(),c)]\f$.
+     *  \param c Symbol c.
+     *    \returns The position of the i-th c or size() if c does occur less then i times.
+     *  \par Time complexity
+     *        \f$ \Order{t_{\Psi}} \f$
+     */
 	size_type select(size_type i, const char_type c) const { return m_csa.select(i, c); }
 
 
