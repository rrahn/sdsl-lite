include ../Make.helper
CXX_FLAGS=$(MY_CXX_FLAGS) -Wall -Werror -Wunused-parameter -g -O0 -I$(INC_DIR) -L$(LIB_DIR)
CCLIB=-lsdsl -ldivsufsort -ldivsufsort64 -lgtest 
TMP_DIR=tmp
SOURCES=$(wildcard *Test.cpp)
EXECS=$(SOURCES:.cpp=.x)
EXEC_LIST=$(patsubst %,./%;,$(EXECS))                # list of executables
EXEC_LIST_VAL=$(patsubst %,valgrind ./%;,$(EXECS))   # list of executables preceded by valgrind command

BIT_VECTOR_TC_PATH:=$(call config_column,BitVectorTest.config,2)
BIT_VECTOR_TESTS:=$(patsubst %,bit-vector-test/%,$(BIT_VECTOR_TC_PATH))

RANK_SUPPORT_TESTS:=$(patsubst %,rank-support-test/%,$(BIT_VECTOR_TC_PATH))

SELECT_SUPPORT_TESTS:=$(patsubst %,select-support-test/%,$(BIT_VECTOR_TC_PATH))
SELECT_SUPPORT0_TESTS:=$(patsubst %,select-support0-test/%,$(BIT_VECTOR_TC_PATH))

WT_BYTE_TC_PATHS:=$(call config_column,WtByteTest.config,2)
WT_BYTE_TESTS:=$(patsubst %,wt-byte-test/%,$(WT_BYTE_TC_PATHS))

WT_INT_TC_PATHS:=$(call config_column,WtIntTest.config,2)
WT_INT_TESTS:=$(patsubst %,wt-int-test/%,$(WT_INT_TC_PATHS))

CSA_BYTE_TC_PATHS:=$(call config_column,CsaByteTest.config,2)
CSA_BYTE_TESTS:=$(patsubst %,csa-byte-test/%,$(CSA_BYTE_TC_PATHS))

CSA_INT_TC_PATHS:=$(call config_column,CsaIntTest.config,2)
CSA_INT_TESTS:=$(patsubst %,csa-int-test/%,$(CSA_INT_TC_PATHS))

CST_BYTE_TC_PATHS:=$(call config_column,CstByteTest.config,2)
CST_BYTE_TESTS:=$(patsubst %,cst-byte-test/%,$(CST_BYTE_TC_PATHS))

CST_INT_TC_PATHS:=$(call config_column,CstIntTest.config,2)
CST_INT_TESTS:=$(patsubst %,cst-int-test/%,$(CST_INT_TC_PATHS))

RMQ_TC_PATHS:=$(call config_column,RMQTest.config,2)
RMQ_TESTS:=$(patsubst %,rmq-test/%,$(RMQ_TC_PATHS))

LCP_CONSTRUCT_PATHS:=$(call config_column,LcpConstructTest.config,2)
LCP_CONSTRUCT_TESTS:=$(patsubst %,lcp-construct-test/%,$(LCP_CONSTRUCT_PATHS))

SEARCH_BIDIRECTIONAL_PATHS:=$(call config_column,SearchBidirectionalTest.config,2)
SEARCH_BIDIRECTIONAL_TESTS:=$(patsubst %,search-bidirectional-test/%,$(SEARCH_BIDIRECTIONAL_PATHS))

TC_PATHS:= $(WT_BYTE_TC_PATHS) $(WT_INT_TC_PATHS) \
		   $(CSA_BYTE_TC_PATHS) $(CSA_INT_TC_PATHS) \
		   $(CST_BYTE_TC_PATHS) $(CST_INT_TC_PATHS) 



# do not delete the generated/downloaded test_cases
.SECONDARY: $(TC_PATHS)

<<<<<<< HEAD
test: bits-test \
      int-vector-test \
      int-vector-buffer-test \
      bit-vector-test \
      rank-support-test \
      select-support-test \
      select-support0-test \
      wt-byte-test \
      wt-int-test \
      csa-byte-test \
      csa-int-test \
      cst-byte-test \
      cst-int-test \
      rmq-test 
=======
test:	bits-test \
	int-vector-test \
	bit-vector-test \
	rank-support-test\
	select-support-test\
	select-support0-test\
	wt-byte-test \
	wt-int-test \
	csa-byte-test \
	csa-int-test \
	cst-byte-test \
	cst-int-test \
	rmq-test \
	search-bidirectional-test
>>>>>>> 85bf8e00

build-test: $(EXECS) 
	cd ../tutorial; make build-test
	cd ../examples; make build-test

build-test-clean: clean
	cd ../tutorial; make clean
	cd ../examples; make clean

generators: BitVectorGenerator.x IntVectorGenerator.x

bits-test: ./BitsTest.x
	./BitsTest.x

int-vector-test: ./IntVectorTest.x
	./IntVectorTest.x

int-vector-buffer-test: ./IntVectorBufferTest.x
	./IntVectorBufferTest.x

bit-vector-test: generators $(BIT_VECTOR_TESTS)

rank-support-test: generators $(RANK_SUPPORT_TESTS)

select-support-test: generators $(SELECT_SUPPORT_TESTS)

select-support0-test: generators $(SELECT_SUPPORT_TESTS)

wt-byte-test: generators $(WT_BYTE_TESTS)

wt-int-test: generators $(WT_INT_TESTS)

csa-byte-test: generators $(CSA_BYTE_TESTS)

csa-int-test: generators $(CSA_INT_TESTS)

cst-byte-test: generators $(CST_BYTE_TESTS)

cst-int-test: generators $(CST_INT_TESTS)

rmq-test: generators $(RMQ_TESTS)

lcp-construct-test: generators $(LCP_CONSTRUCT_TESTS)

search-bidirectional-test: generators $(SEARCH_BIDIRECTIONAL_TESTS)

bit-vector-test/test_cases/%: ./BitVectorTest.x test_cases/%
	@echo "TEST_CASE: test_cases/$*"
	@$(PREFIX) ./BitVectorTest.x test_cases/$*

rank-support-test/test_cases/%: ./RankSupportTest.x test_cases/%
	@echo "TEST_CASE: test_cases/$*"
	@$(PREFIX) ./RankSupportTest.x test_cases/$*

select-support-test/test_cases/%: ./SelectSupportTest.x test_cases/%
	@echo "TEST_CASE: test_cases/$*"
	@$(PREFIX) ./SelectSupportTest.x test_cases/$*

select-support0-test/test_cases/%: ./SelectSupportTest0.x test_cases/%
	@echo "TEST_CASE: test_cases/$*"
	@$(PREFIX) ./SelectSupport0Test.x test_cases/$*

wt-byte-test/test_cases/%: ./WtByteTest.x test_cases/%
	@echo "TEST_CASE: test_cases/$* semi-external"
	@$(PREFIX) ./WtByteTest.x test_cases/$* $(TMP_DIR)/wt-byte.tmp
	@echo "TEST_CASE: test_cases/$* in-memory"
	@$(PREFIX) ./WtByteTest.x test_cases/$* $(TMP_DIR)/wt-byte.tmp in-memory

wt-int-test/test_cases/%: ./WtIntTest.x test_cases/%
	@echo "TEST_CASE: test_cases/$* semi-external"
	@$(PREFIX) ./WtIntTest.x test_cases/$* $(TMP_DIR)/wt-int.tmp
	@echo "TEST_CASE: test_cases/$* in-memory"
	@$(PREFIX) ./WtIntTest.x test_cases/$* $(TMP_DIR)/wt-int.tmp in-memory

csa-byte-test/test_cases/%: ./CsaByteTest.x test_cases/%
	@echo "TEST_CASE: test_cases/$* semi-external"
	@$(PREFIX) ./CsaByteTest.x test_cases/$* $(TMP_DIR)/csa-byte.tmp $(TMP_DIR)
	@echo "TEST_CASE: test_cases/$* in-memory"
	@$(PREFIX) ./CsaByteTest.x test_cases/$* $(TMP_DIR)/csa-byte.tmp $(TMP_DIR) in-memory

csa-int-test/test_cases/%: ./CsaIntTest.x test_cases/%
	$(eval NUM_BYTES:=$(call config_filter,CsaIntTest.config,test_cases/$*,4))
	@echo "TEST_CASE: test_cases/$* NUM_BYTES=$(NUM_BYTES) semi-external"
	@$(PREFIX) ./CsaIntTest.x test_cases/$* $(NUM_BYTES) $(TMP_DIR)/csa-int.tmp $(TMP_DIR)
	@echo "TEST_CASE: test_cases/$* NUM_BYTES=$(NUM_BYTES) in-memory"
	@$(PREFIX) ./CsaIntTest.x test_cases/$* $(NUM_BYTES) $(TMP_DIR)/csa-int.tmp $(TMP_DIR) in-memory

cst-byte-test/test_cases/%: ./CstByteTest.x test_cases/%
	@echo "TEST_CASE: test_cases/$* semi-external"
	@$(PREFIX) ./CstByteTest.x test_cases/$* $(TMP_DIR)/cst-byte.tmp $(TMP_DIR)
	@echo "TEST_CASE: test_cases/$* in-memory"
	@$(PREFIX) ./CstByteTest.x test_cases/$* $(TMP_DIR)/cst-byte.tmp $(TMP_DIR) in-memory

cst-int-test/test_cases/%: ./CstIntTest.x test_cases/%
	$(eval NUM_BYTES:=$(call config_filter,CstIntTest.config,test_cases/$*,4))
	@echo "TEST_CASE: test_cases/$* NUM_BYTES=$(NUM_BYTES) semi-external"
	@$(PREFIX) ./CstIntTest.x test_cases/$* $(NUM_BYTES) $(TMP_DIR)/cst-int.tmp $(TMP_DIR)
	@echo "TEST_CASE: test_cases/$* NUM_BYTES=$(NUM_BYTES) in-memory"
	@$(PREFIX) ./CstIntTest.x test_cases/$* $(NUM_BYTES) $(TMP_DIR)/cst-int.tmp $(TMP_DIR) in-memory

rmq-test/test_cases/%: ./RMQTest.x test_cases/%
	@echo "TEST_CASE: test_cases/$*"
	@$(PREFIX) ./RMQTest.x test_cases/$* $(TMP_DIR)/rmq.tmp

lcp-construct-test/test_cases/%: ./LcpConstructTest.x test_cases/%
	$(eval TC_ID:=$(call config_filter,LcpConstructTest.config,test_cases/$*,1))
	@echo "TEST_CASE: test_cases/$*; TC_ID=$(TC_ID)"
	@$(PREFIX) ./LcpConstructTest.x test_cases/$* $(TMP_DIR) $(TC_ID)

search-bidirectional-test/test_cases/%: ./SearchBidirectionalTest.x test_cases/%
	@echo "TEST_CASE: test_cases/$*"
	@$(PREFIX) ./SearchBidirectionalTest.x test_cases/$*

# Format: test_cases/int-vec.[LEN].[WIDTH].[DEFAULT]
test_cases/int-vec.%: IntVectorGenerator.x
	@echo "Generate input test_cases/int-vec.$*"
	$(eval LEN:=$(call dim,1,$*)) 
	$(eval WIDTH:=$(call dim,2,$*)) 
	$(eval DEFAULT:=$(call dim,3,$*)) 
	$(eval SEED:=$(call dim,4,$*)) 
	@./IntVectorGenerator.x $@ $(LEN) $(WIDTH) $(DEFAULT) $(SEED)

test_cases/bit-vec.%: BitVectorGenerator.x
	@echo "Generate input test_cases/bit-vec.$*"
	@./BitVectorGenerator.x $@ $*

%.x:%.cpp 
	$(MY_CXX) $(CXX_FLAGS) -o $@ $< $(CCLIB) 

test_cases/%: 
	$(eval URL:=$(call config_filter,download.config,$@,2))
	@$(if $(URL),,\
		$(error "No download link specified for test case $@") )
	@echo "Download input from $(URL) using curl"
	$(eval DEST_DIR:=$(shell dirname $@))
	cd $(DEST_DIR); curl -O $(URL)
	$(eval FILE:=$(DEST_DIR)/$(notdir $(URL)))
	@$(if $(filter-out ".gz",$(FILE)),\
		echo "Extract file $(FILE) using gunzip";\
		gunzip $(FILE))


clean:
	rm -f $(EXECS)
	rm -rf *.dSYM

cleanall: clean
	rm -f $(TC_PATHS)<|MERGE_RESOLUTION|>--- conflicted
+++ resolved
@@ -51,22 +51,6 @@
 # do not delete the generated/downloaded test_cases
 .SECONDARY: $(TC_PATHS)
 
-<<<<<<< HEAD
-test: bits-test \
-      int-vector-test \
-      int-vector-buffer-test \
-      bit-vector-test \
-      rank-support-test \
-      select-support-test \
-      select-support0-test \
-      wt-byte-test \
-      wt-int-test \
-      csa-byte-test \
-      csa-int-test \
-      cst-byte-test \
-      cst-int-test \
-      rmq-test 
-=======
 test:	bits-test \
 	int-vector-test \
 	bit-vector-test \
@@ -81,7 +65,6 @@
 	cst-int-test \
 	rmq-test \
 	search-bidirectional-test
->>>>>>> 85bf8e00
 
 build-test: $(EXECS) 
 	cd ../tutorial; make build-test
